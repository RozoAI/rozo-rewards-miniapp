"use client";

import { formatAddress } from "@/lib/utils";
import { WalletProvider } from "@coinbase/onchainkit/wallet";
import { UserIcon } from "lucide-react";
import Link from "next/link";
import { useEffect, useState } from "react";
import { useAccount, useConnect } from "wagmi";
import { Avatar, AvatarFallback, AvatarImage } from "./ui/avatar";
import { Button } from "./ui/button";
<<<<<<< HEAD
import { useRozoAPI } from "@/hooks/useRozoAPI";
import { useEffect, useState } from "react";
import dynamic from "next/dynamic";
=======
>>>>>>> 551741d7

// Internal component that contains wagmi hooks - only rendered after hydration
function WalletComponentsInternal() {
  const { address: accountAddress, status } = useAccount();
  const { connectors, connect, status: connectStatus } = useConnect();
  const { isAuthenticated } = useRozoAPI();

  // Ensure consistent rendering between server and client
  const displayAddress = accountAddress || "";

  return (
    <WalletProvider>
      {status === "disconnected" ? (
        <Button onClick={() => connect({ connector: connectors[0] })}>
          Connect Wallet
        </Button>
      ) : connectStatus === "pending" ? (
        <Button disabled>Connecting...</Button>
      ) : (
        <Button asChild variant="secondary">
          <Link href={`/profile`}>
            <Avatar className="size-4">
              <AvatarImage src={`https://avatar.tobi.sh/${displayAddress}`} />
              <AvatarFallback>
                <UserIcon className="size-4" />
              </AvatarFallback>
            </Avatar>

            <span className="text-sm">{formatAddress(displayAddress)}</span>
            {isAuthenticated && (
              <div className="w-2 h-2 bg-green-500 rounded-full ml-1" title="Rozo Authenticated" />
            )}
          </Link>
        </Button>
      )}
    </WalletProvider>
  );
}

export function WalletComponents() {
  const [mounted, setMounted] = useState(false);

  // Ensure component is mounted on client side
  useEffect(() => {
    setMounted(true);
  }, []);

  // Show loading state until mounted to prevent hydration mismatch
  if (!mounted) {
    return (
      <WalletProvider>
        <Button disabled>Loading...</Button>
      </WalletProvider>
    );
  }

  // Render the internal component only after mounting
  return <WalletComponentsInternal />;
}<|MERGE_RESOLUTION|>--- conflicted
+++ resolved
@@ -8,12 +8,7 @@
 import { useAccount, useConnect } from "wagmi";
 import { Avatar, AvatarFallback, AvatarImage } from "./ui/avatar";
 import { Button } from "./ui/button";
-<<<<<<< HEAD
 import { useRozoAPI } from "@/hooks/useRozoAPI";
-import { useEffect, useState } from "react";
-import dynamic from "next/dynamic";
-=======
->>>>>>> 551741d7
 
 // Internal component that contains wagmi hooks - only rendered after hydration
 function WalletComponentsInternal() {
