import { BottomNavbar } from "@/components/bottom-navbar";
import { FabActions } from "@/components/fab-actions";
import IntercomInitializer from "@/components/intercom";
import { MiniKitContextProvider } from "@/providers/MiniKitProvider";
import { Web3Provider } from "@/providers/Web3Provider";
// import "@coinbase/onchainkit/styles.css";
import type { Metadata } from "next";
import { ThemeProvider } from "next-themes";
import { Geist, Geist_Mono } from "next/font/google";
import NextTopLoader from "nextjs-toploader";
import { Toaster } from "sonner";
import "./globals.css";

const geistSans = Geist({
  variable: "--font-geist-sans",
  subsets: ["latin"],
});

const geistMono = Geist_Mono({
  variable: "--font-geist-mono",
  subsets: ["latin"],
});

export async function generateMetadata(): Promise<Metadata> {
  const URL = process.env.NEXT_PUBLIC_URL;

  const embedConfig = {
    version: "1", // Fixed: was "next", should be "1" per Farcaster spec
    imageUrl: process.env.NEXT_PUBLIC_APP_HERO_IMAGE || "/logo.png",
    button: {
      title: `Launch ${
        process.env.NEXT_PUBLIC_ONCHAINKIT_PROJECT_NAME || "Rozo Rewards"
      }`,
      action: {
        type: "launch_frame",
        name: process.env.NEXT_PUBLIC_ONCHAINKIT_PROJECT_NAME || "Rozo Rewards",
        url: URL,
        splashImageUrl: process.env.NEXT_PUBLIC_SPLASH_IMAGE || "/logo.png",
        splashBackgroundColor:
          process.env.NEXT_PUBLIC_SPLASH_BACKGROUND_COLOR || "#f5f0ec",
      },
    },
  };

  return {
    title: process.env.NEXT_PUBLIC_ONCHAINKIT_PROJECT_NAME || "Rozo Rewards",
    description:
      process.env.NEXT_PUBLIC_APP_DESCRIPTION ||
      "Earn rewards at your favorite restaurants",
    robots: {
      index: false,
      follow: false,
    },
    other: {
      "fc:miniapp": JSON.stringify(embedConfig),
      "fc:frame": JSON.stringify(embedConfig), // For backward compatibility
    },
  };
}

export default function RootLayout({
  children,
}: Readonly<{
  children: React.ReactNode;
}>) {
  return (
    <html lang="en" suppressHydrationWarning>
      <head>
        <link
          rel="stylesheet"
          href="https://unpkg.com/leaflet@1.9.4/dist/leaflet.css"
          integrity="sha256-p4NxAoJBhIIN+hmNHrzRCf9tD/miZyoHS5obTRR9BMY="
          crossOrigin=""
        />
      </head>
      <body
<<<<<<< HEAD
        className={`${geistSans.variable} ${geistMono.variable} antialiased`}
        suppressHydrationWarning={true}
=======
        className={`${geistSans.variable} ${geistMono.variable} antialiased !pr-0`}
>>>>>>> 1ab60db2
      >
        <Web3Provider>
          <MiniKitContextProvider>
            <ThemeProvider
              attribute="class"
              defaultTheme="light"
              enableSystem={false}
              disableTransitionOnChange
            >
              <main className="flex min-h-screen flex-col justify-between gap-4 md:min-h-screen md:items-center md:justify-center relative">
                <NextTopLoader showSpinner={false} />
                {children}
                <IntercomInitializer
                  appId={process.env.INTERCOM_APP_ID as string}
                />
                <Toaster position="top-center" />
                <FabActions />
                <BottomNavbar />
              </main>
            </ThemeProvider>
          </MiniKitContextProvider>
        </Web3Provider>
      </body>
    </html>
  );
}<|MERGE_RESOLUTION|>--- conflicted
+++ resolved
@@ -74,12 +74,8 @@
         />
       </head>
       <body
-<<<<<<< HEAD
-        className={`${geistSans.variable} ${geistMono.variable} antialiased`}
+        className={`${geistSans.variable} ${geistMono.variable} antialiased !pr-0`}
         suppressHydrationWarning={true}
-=======
-        className={`${geistSans.variable} ${geistMono.variable} antialiased !pr-0`}
->>>>>>> 1ab60db2
       >
         <Web3Provider>
           <MiniKitContextProvider>
