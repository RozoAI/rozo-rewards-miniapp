import { BottomNavbar } from "@/components/bottom-navbar";
import IntercomInitializer from "@/components/intercom";
import { CreditProvider } from "@/contexts/CreditContext";
import { MiniKitContextProvider } from "@/providers/MiniKitProvider";
import { Web3Provider } from "@/providers/Web3Provider";
// import "@coinbase/onchainkit/styles.css";
import type { Metadata } from "next";
import { ThemeProvider } from "next-themes";
import { Geist, Geist_Mono } from "next/font/google";
import NextTopLoader from "nextjs-toploader";
import { Toaster } from "sonner";
import "./globals.css";

const geistSans = Geist({
  variable: "--font-geist-sans",
  subsets: ["latin"],
});

const geistMono = Geist_Mono({
  variable: "--font-geist-mono",
  subsets: ["latin"],
});

export async function generateMetadata(): Promise<Metadata> {
  const URL = process.env.NEXT_PUBLIC_URL;

  const embedConfig = {
    version: "1", // Fixed: was "next", should be "1" per Farcaster spec
    imageUrl: process.env.NEXT_PUBLIC_APP_HERO_IMAGE || "/logo.png",
    button: {
      title: `Launch ${
        process.env.NEXT_PUBLIC_ONCHAINKIT_PROJECT_NAME || "Rozo Rewards"
      }`,
      action: {
        type: "launch_frame",
        name: process.env.NEXT_PUBLIC_ONCHAINKIT_PROJECT_NAME || "Rozo Rewards",
        url: URL,
        splashImageUrl: process.env.NEXT_PUBLIC_SPLASH_IMAGE || "/logo.png",
        splashBackgroundColor:
          process.env.NEXT_PUBLIC_SPLASH_BACKGROUND_COLOR || "#f5f0ec",
      },
    },
  };

  return {
    title: process.env.NEXT_PUBLIC_ONCHAINKIT_PROJECT_NAME || "Rozo Rewards",
    description:
      process.env.NEXT_PUBLIC_APP_DESCRIPTION ||
      "Earn rewards at your favorite restaurants",
    robots: {
      index: false,
      follow: false,
    },
    other: {
      "fc:miniapp": JSON.stringify(embedConfig),
      "fc:frame": JSON.stringify(embedConfig), // For backward compatibility
    },
  };
}

export default function RootLayout({
  children,
}: Readonly<{
  children: React.ReactNode;
}>) {
  return (
    <html lang="en" suppressHydrationWarning>
      <head>
        <link
          rel="stylesheet"
          href="https://unpkg.com/leaflet@1.9.4/dist/leaflet.css"
          integrity="sha256-p4NxAoJBhIIN+hmNHrzRCf9tD/miZyoHS5obTRR9BMY="
          crossOrigin=""
        />
      </head>
      <body
        className={`${geistSans.variable} ${geistMono.variable} antialiased !pr-0`}
        suppressHydrationWarning={true}
      >
        <Web3Provider>
          <MiniKitContextProvider>
<<<<<<< HEAD
            <CreditProvider>
              <ThemeProvider
                attribute="class"
                defaultTheme="light"
                enableSystem={false}
                disableTransitionOnChange
              >
              <main className="flex min-h-screen flex-col justify-between gap-4 md:min-h-screen md:items-center md:justify-center relative">
=======
            <ThemeProvider
              attribute="class"
              defaultTheme="light"
              enableSystem={false}
              disableTransitionOnChange
            >
              <main className="flex min-h-screen flex-col justify-between md:min-h-screen md:items-center md:justify-center relative">
>>>>>>> 551741d7
                <NextTopLoader showSpinner={false} />
                {children}
                <IntercomInitializer
                  appId={process.env.INTERCOM_APP_ID as string}
                />
                <Toaster position="top-center" />
                <BottomNavbar />
              </main>
              </ThemeProvider>
            </CreditProvider>
          </MiniKitContextProvider>
        </Web3Provider>
      </body>
    </html>
  );
}<|MERGE_RESOLUTION|>--- conflicted
+++ resolved
@@ -79,7 +79,6 @@
       >
         <Web3Provider>
           <MiniKitContextProvider>
-<<<<<<< HEAD
             <CreditProvider>
               <ThemeProvider
                 attribute="class"
@@ -87,24 +86,15 @@
                 enableSystem={false}
                 disableTransitionOnChange
               >
-              <main className="flex min-h-screen flex-col justify-between gap-4 md:min-h-screen md:items-center md:justify-center relative">
-=======
-            <ThemeProvider
-              attribute="class"
-              defaultTheme="light"
-              enableSystem={false}
-              disableTransitionOnChange
-            >
-              <main className="flex min-h-screen flex-col justify-between md:min-h-screen md:items-center md:justify-center relative">
->>>>>>> 551741d7
-                <NextTopLoader showSpinner={false} />
-                {children}
-                <IntercomInitializer
-                  appId={process.env.INTERCOM_APP_ID as string}
-                />
-                <Toaster position="top-center" />
-                <BottomNavbar />
-              </main>
+                <main className="flex min-h-screen flex-col justify-between md:min-h-screen md:items-center md:justify-center relative">
+                  <NextTopLoader showSpinner={false} />
+                  {children}
+                  <IntercomInitializer
+                    appId={process.env.INTERCOM_APP_ID as string}
+                  />
+                  <Toaster position="top-center" />
+                  <BottomNavbar />
+                </main>
               </ThemeProvider>
             </CreditProvider>
           </MiniKitContextProvider>
